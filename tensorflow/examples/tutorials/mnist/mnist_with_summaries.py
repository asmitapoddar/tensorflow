--- conflicted
+++ resolved
@@ -197,14 +197,6 @@
                       help='Initial learning rate')
   parser.add_argument('--dropout', type=float, default=0.9,
                       help='Keep probability for training dropout.')
-<<<<<<< HEAD
-  parser.add_argument('--data_dir', type=str,
-                      default='/tmp/tensorflow/mnist/input_data',
-                      help='Directory for storing input data')
-  parser.add_argument('--log_dir', type=str,
-                      default='/tmp/tensorflow/mnist/logs/mnist_with_summaries',
-                      help='Summaries log directory')
-=======
   parser.add_argument(
       '--data_dir',
       type=str,
@@ -215,6 +207,5 @@
       type=str,
       default='/tmp/tensorflow/mnist/logs/mnist_with_summaries',
       help='Summaries log directory')
->>>>>>> 32694239
   FLAGS, unparsed = parser.parse_known_args()
   tf.app.run(main=main, argv=[sys.argv[0]] + unparsed)