# Copyright 2016 The TensorFlow Authors. All Rights Reserved.
#
# Licensed under the Apache License, Version 2.0 (the "License");
# you may not use this file except in compliance with the License.
# You may obtain a copy of the License at
#
#     http://www.apache.org/licenses/LICENSE-2.0
#
# Unless required by applicable law or agreed to in writing, software
# distributed under the License is distributed on an "AS IS" BASIS,
# WITHOUT WARRANTIES OR CONDITIONS OF ANY KIND, either express or implied.
# See the License for the specific language governing permissions and
# limitations under the License.
# ==============================================================================
from __future__ import absolute_import
from __future__ import division
from __future__ import print_function

from tensorflow.python.framework import dtypes
from tensorflow.python.framework import ops
from tensorflow.python.ops import array_ops
from tensorflow.python.ops import data_flow_ops
from tensorflow.python.ops import math_ops
from tensorflow.python.platform import test


class StageTest(test.TestCase):

  def testSimple(self):
    with self.test_session(use_gpu=True) as sess:
      with ops.device('/cpu:0'):
        x = array_ops.placeholder(dtypes.float32)
<<<<<<< HEAD
        v = 2. * (array_ops.zeros([1024, 1024]) + x)
      with ops.device(test.gpu_device_name()):
=======
        v = 2. * (array_ops.zeros([128, 128]) + x)
      with ops.device('/gpu:0'):
>>>>>>> 18218f04
        stager = data_flow_ops.StagingArea([dtypes.float32])
        stage = stager.put([v])
        y = stager.get()
        y = math_ops.reduce_max(math_ops.matmul(y, y))
      sess.run(stage, feed_dict={x: -1})
      for i in range(10):
        _, yval = sess.run([stage, y], feed_dict={x: i})
        self.assertAllClose(4 * (i - 1) * (i - 1) * 128, yval, rtol=1e-4)

  def testMultiple(self):
    with self.test_session(use_gpu=True) as sess:
      with ops.device('/cpu:0'):
        x = array_ops.placeholder(dtypes.float32)
        v = 2. * (array_ops.zeros([128, 128]) + x)
      with ops.device(test.gpu_device_name()):
        stager = data_flow_ops.StagingArea([dtypes.float32, dtypes.float32])
        stage = stager.put([x, v])
        z, y = stager.get()
        y = math_ops.reduce_max(z * math_ops.matmul(y, y))
      sess.run(stage, feed_dict={x: -1})
      for i in range(10):
        _, yval = sess.run([stage, y], feed_dict={x: i})
        self.assertAllClose(
            4 * (i - 1) * (i - 1) * (i - 1) * 128, yval, rtol=1e-4)

  def testDictionary(self):
    with self.test_session(use_gpu=True) as sess:
      with ops.device('/cpu:0'):
        x = array_ops.placeholder(dtypes.float32)
        v = 2. * (array_ops.zeros([128, 128]) + x)
      with ops.device(test.gpu_device_name()):
        stager = data_flow_ops.StagingArea(
            [dtypes.float32, dtypes.float32],
            shapes=[[], [128, 128]],
            names=['x', 'v'])
        stage = stager.put({'x': x, 'v': v})
        ret = stager.get()
        z = ret['x']
        y = ret['v']
        y = math_ops.reduce_max(z * math_ops.matmul(y, y))
      sess.run(stage, feed_dict={x: -1})
      for i in range(10):
        _, yval = sess.run([stage, y], feed_dict={x: i})
        self.assertAllClose(
            4 * (i - 1) * (i - 1) * (i - 1) * 128, yval, rtol=1e-4)

  def testColocation1(self):
    with ops.device('/cpu:0'):
      x = array_ops.placeholder(dtypes.float32)
      v = 2. * (array_ops.zeros([128, 128]) + x)
    with ops.device('/gpu:0'):
      stager = data_flow_ops.StagingArea([dtypes.float32])
      y = stager.put([v])
      self.assertEqual(y.device, '/device:GPU:0')
    with ops.device('/cpu:0'):
      x = stager.get()
      self.assertEqual(x.device, '/device:CPU:0')


if __name__ == '__main__':
  test.main()<|MERGE_RESOLUTION|>--- conflicted
+++ resolved
@@ -30,13 +30,8 @@
     with self.test_session(use_gpu=True) as sess:
       with ops.device('/cpu:0'):
         x = array_ops.placeholder(dtypes.float32)
-<<<<<<< HEAD
-        v = 2. * (array_ops.zeros([1024, 1024]) + x)
-      with ops.device(test.gpu_device_name()):
-=======
         v = 2. * (array_ops.zeros([128, 128]) + x)
       with ops.device('/gpu:0'):
->>>>>>> 18218f04
         stager = data_flow_ops.StagingArea([dtypes.float32])
         stage = stager.put([v])
         y = stager.get()
