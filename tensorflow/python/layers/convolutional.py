--- conflicted
+++ resolved
@@ -1109,17 +1109,10 @@
     # Infer the static output shape:
     out_shape = inputs.get_shape().as_list()
     out_shape[c_axis] = self.filters
-<<<<<<< HEAD
-    out_shape[h_axis] = utils.get_deconv_dim(
-        out_shape[h_axis], stride_h, kernel_h, self.padding)
-    out_shape[w_axis] = utils.get_deconv_dim(
-        out_shape[w_axis], stride_w, kernel_w, self.padding)
-=======
     out_shape[h_axis] = utils.get_deconv_dim(out_shape[h_axis], stride_h,
                                              kernel_h, self.padding)
     out_shape[w_axis] = utils.get_deconv_dim(out_shape[w_axis], stride_w,
                                              kernel_w, self.padding)
->>>>>>> 1a1bef74
     outputs.set_shape(out_shape)
 
     if self.bias:
@@ -1247,12 +1240,8 @@
     name: A string, the name of the layer.
   """
 
-<<<<<<< HEAD
-  def __init__(self, filters,
-=======
   def __init__(self,
                filters,
->>>>>>> 1a1bef74
                kernel_size,
                strides=(1, 1, 1),
                padding='valid',
@@ -1281,14 +1270,6 @@
         bias_regularizer=bias_regularizer,
         activity_regularizer=activity_regularizer,
         trainable=trainable,
-<<<<<<< HEAD
-        name=name, **kwargs)
-
-  def build(self, input_shape):
-    if len(input_shape) != 5:
-      raise ValueError('Inputs should have rank 5, ' +
-                       'received input shape:', str(input_shape))
-=======
         name=name,
         **kwargs)
 
@@ -1296,7 +1277,6 @@
     if len(input_shape) != 5:
       raise ValueError('Inputs should have rank 5, received input shape:',
                        str(input_shape))
->>>>>>> 1a1bef74
     if self.data_format == 'channels_first':
       channel_axis = 1
     else:
@@ -1307,24 +1287,6 @@
     input_dim = input_shape[channel_axis]
     kernel_shape = self.kernel_size + (self.filters, input_dim)
 
-<<<<<<< HEAD
-    self.kernel = self.add_variable('kernel',
-                                    shape=kernel_shape,
-                                    initializer=self.kernel_initializer,
-                                    regularizer=self.kernel_regularizer,
-                                    trainable=True,
-                                    dtype=self.dtype)
-    if self.use_bias:
-      self.bias = self.add_variable('bias',
-                                    shape=(self.filters,),
-                                    initializer=self.bias_initializer,
-                                    regularizer=self.bias_regularizer,
-                                    trainable=True,
-                                    dtype=self.dtype)
-    else:
-      self.bias = None
-    self.built = True
-=======
     self.kernel = self.add_variable(
         'kernel',
         shape=kernel_shape,
@@ -1342,7 +1304,6 @@
           dtype=self.dtype)
     else:
       self.bias = None
->>>>>>> 1a1bef74
 
   def call(self, inputs):
     inputs_shape = array_ops.shape(inputs)
@@ -1385,37 +1346,17 @@
     # Infer the static output shape:
     out_shape = inputs.get_shape().as_list()
     out_shape[c_axis] = self.filters
-<<<<<<< HEAD
-    out_shape[d_axis] = utils.get_deconv_dim(
-        out_shape[d_axis], stride_d, kernel_d, self.padding)
-    out_shape[h_axis] = utils.get_deconv_dim(
-        out_shape[h_axis], stride_h, kernel_h, self.padding)
-    out_shape[w_axis] = utils.get_deconv_dim(
-        out_shape[w_axis], stride_w, kernel_w, self.padding)
-=======
     out_shape[d_axis] = utils.get_deconv_dim(out_shape[d_axis], stride_d,
                                              kernel_d, self.padding)
     out_shape[h_axis] = utils.get_deconv_dim(out_shape[h_axis], stride_h,
                                              kernel_h, self.padding)
     out_shape[w_axis] = utils.get_deconv_dim(out_shape[w_axis], stride_w,
                                              kernel_w, self.padding)
->>>>>>> 1a1bef74
     outputs.set_shape(out_shape)
 
     if self.bias:
       outputs_shape = outputs.shape.as_list()
       if self.data_format == 'channels_first':
-<<<<<<< HEAD
-        outputs_4d = array_ops.reshape(outputs,
-                                       [outputs_shape[0], outputs_shape[1],
-                                        outputs_shape[2] * outputs_shape[3],
-                                        outputs_shape[4]])
-      else:
-        outputs_4d = array_ops.reshape(outputs,
-                                       [outputs_shape[0],
-                                        outputs_shape[1] * outputs_shape[2],
-                                        outputs_shape[3], outputs_shape[4]])
-=======
         outputs_4d = array_ops.reshape(outputs, [
             outputs_shape[0], outputs_shape[1],
             outputs_shape[2] * outputs_shape[3], outputs_shape[4]
@@ -1425,7 +1366,6 @@
             outputs_shape[0], outputs_shape[1] * outputs_shape[2],
             outputs_shape[3], outputs_shape[4]
         ])
->>>>>>> 1a1bef74
       outputs_4d = nn.bias_add(
           outputs_4d,
           self.bias,
